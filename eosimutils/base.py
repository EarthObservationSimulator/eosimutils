"""
.. module:: eosimutils.base
   :synopsis: Collection of basic utility classes and functions.

Collection of basic utility classes and functions.
"""

from enum import Enum


class EnumBase(str, Enum):
    """Enumeration of recognized types.
    All enum values defined by the inheriting class are
    expected to be in uppercase."""

    @classmethod
    def get(cls, key):
        """Attempts to parse a type from a string, otherwise returns None."""
        if isinstance(key, cls):
            return key
        elif isinstance(key, list):
            return [cls.get(e) for e in key]
        else:
            try:
                return cls(key.upper())
            except:  # pylint: disable=bare-except
                return None

    def to_string(self) -> str:
        """Returns the string representation of the enum value.

        Returns:
            str: The string representation of the enum value.
        """
        return str(self.value)

    def __eq__(self, other) -> bool:
        """Check equality between EnumBase and another object.

        Args:
            other (Any): The object to compare with.

        Returns:
            bool: True if the objects are equal, False otherwise.
        """
        if isinstance(other, EnumBase):
            return self.value == other.value
        if isinstance(other, str):
            return self.value == other.upper()
<<<<<<< HEAD
        return False
=======
        return False


class ReferenceFrame(EnumBase):
    """
    Enumeration of recognized Reference frames.

    Attributes:

        ICRF_EC (str): Earth centered inertial frame aligned to the ICRF
                        (International Celestial Reference Frame) .

                    The alignment of the ICRF is as defined in the SPICE toolkit.
                    This is implemented with the J2000 frame defined in the SPICE toolkit.
                    It seems that J2000 is same as ICRF.
                    In SPICE the center of any inertial frame is ALWAYS the solar system barycenter.
                    See Slide 12 and 7 in
                    https://naif.jpl.nasa.gov/pub/naif/toolkit_docs/Tutorials/pdf/individual_docs/17_frames_and_coordinate_systems.pdf

        ITRF (str): International Terrestrial Reference Frame.
                    This is implemented with the ITRF93 frame defined in the SPICE toolkit.

                    Also see:
                    https://rhodesmill.org/skyfield/api-framelib.html#skyfield.framelib.itrs

    """

    ICRF_EC = (
        "ICRF_EC"  # Earth centered inertial frame aligned to the ICRF (ECI)
    )
    ITRF = "ITRF"  # International Terrestrial Reference Frame (ECEF)
    # TEME = "TEME"  # True Equator Mean Equinox
>>>>>>> b3e65e52
<|MERGE_RESOLUTION|>--- conflicted
+++ resolved
@@ -47,9 +47,6 @@
             return self.value == other.value
         if isinstance(other, str):
             return self.value == other.upper()
-<<<<<<< HEAD
-        return False
-=======
         return False
 
 
@@ -77,9 +74,6 @@
 
     """
 
-    ICRF_EC = (
-        "ICRF_EC"  # Earth centered inertial frame aligned to the ICRF (ECI)
-    )
+    ICRF_EC = "ICRF_EC"  # Geocentric Celestial Reference Frame (ECI)
     ITRF = "ITRF"  # International Terrestrial Reference Frame (ECEF)
-    # TEME = "TEME"  # True Equator Mean Equinox
->>>>>>> b3e65e52
+    # TEME = "TEME"  # True Equator Mean Equinox